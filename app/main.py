--- conflicted
+++ resolved
@@ -25,14 +25,11 @@
 from app.features.chat.router.chat import router as chat_router
 from app.features.channel.router.channel import router as channel_router
 
-<<<<<<< HEAD
 # 모델 임포트 (테이블 생성을 위해)
 from app.features.chat.models.chat_models import Chat
 from app.features.channel.models.channel_models import Channel
 
 
-=======
->>>>>>> c2cabc13
 load_dotenv()
 
 app = FastAPI(
@@ -46,6 +43,7 @@
     "http://localhost:3000",
     "http://127.0.0.1:3000",
 ]
+
 
 def add_cors_middleware(app: FastAPI) -> None:
     app.add_middleware(
@@ -57,18 +55,21 @@
         expose_headers=["*"],
     )
 
+
 add_cors_middleware(app)
+
 
 @app.on_event("startup")
 def on_startup():
     # 서버 시작 시 테이블 생성 (이미 있으면 Skip)
     Base.metadata.create_all(bind=engine)
 
+
 # 라우터 등록
 app.include_router(agent_router)
 app.include_router(employee_router)
 app.include_router(company_login_router)  # 회사 로그인
-app.include_router(admin_files_router)      # 회사(관리자) 문서 업로드/목록/삭제
+app.include_router(admin_files_router)  # 회사(관리자) 문서 업로드/목록/삭제
 app.include_router(chat_router)
 app.include_router(channel_router)
 
@@ -182,9 +183,7 @@
 
 
 @app.get("/auth/google/callback")
-async def google_callback(
-    code: str = None, error: str = None, state: str = None
-):
+async def google_callback(code: str = None, error: str = None, state: str = None):
     """Google OAuth 콜백 처리"""
     print(f"📥 콜백 수신:")
     print(f"   Code: {code[:20] + '...' if code else 'None'}")
@@ -232,26 +231,34 @@
 
         tokens = resp.json()
         access_token = tokens.get("access_token")
-        
+
         # 액세스 토큰으로 Google 사용자 정보 가져오기
         print(f"🔄 Google 사용자 정보 요청")
         user_info_resp = requests.get(
             f"https://www.googleapis.com/oauth2/v1/userinfo?access_token={access_token}"
         )
-        
+
         if user_info_resp.status_code != 200:
-            print(f"❌ 사용자 정보 조회 실패: {user_info_resp.status_code} - {user_info_resp.text}")
-            raise HTTPException(status_code=400, detail=f"사용자 정보 조회 실패: {user_info_resp.text}")
-        
+            print(
+                f"❌ 사용자 정보 조회 실패: {user_info_resp.status_code} - {user_info_resp.text}"
+            )
+            raise HTTPException(
+                status_code=400, detail=f"사용자 정보 조회 실패: {user_info_resp.text}"
+            )
+
         user_info = user_info_resp.json()
         google_user_id = user_info.get("id")  # Google User ID
         user_name = user_info.get("name", "Unknown")
         user_email = user_info.get("email", "Unknown")
-        
+
         if not google_user_id:
-            raise HTTPException(status_code=400, detail="Google 사용자 ID를 가져올 수 없습니다.")
-        
-        print(f"✅ 토큰 교환 성공 - Google User ID: {google_user_id}, Name: {user_name}, Email: {user_email}")
+            raise HTTPException(
+                status_code=400, detail="Google 사용자 ID를 가져올 수 없습니다."
+            )
+
+        print(
+            f"✅ 토큰 교환 성공 - Google User ID: {google_user_id}, Name: {user_name}, Email: {user_email}"
+        )
 
         # 토큰 저장 (DB와 pickle 파일 모두) - 이제 실제 google_user_id 사용
         save_user_tokens(google_user_id, "google", tokens)
